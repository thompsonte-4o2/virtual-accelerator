from typing import Union, Dict, Any, List

from orbit.py_linac.lattice.LinacAccNodes import BaseLinacNode
from orbit.py_linac.lattice.LinacRfGapNodes import BaseRF_Gap
from orbit.py_linac.lattice.LinacAccLatticeLib import RF_Cavity
<<<<<<< HEAD
from .pyorbit_child_nodes import BPMclass, WSclass, ScreenClass, DumpBunchClass

"""A collection of PyORBIT classes (useful for hinting) and PyORBIT keys we are using."""


class PyorbitElementTypes:
    """This is a container of keys and PyORBIT node types to assist with manipulating PYORBIT in
    pyorbit_controller.py"""

    """Keys to designate different PyORBIT node types."""
    cavity_key = 'RF_Cavity'
    quad_key = 'Quadrupole'
    corrector_key = 'Corrector'
    BPM_key = 'BPM'
    pBPM_key = 'Physics_BPM'
    WS_key = 'Wire_Scanner'
    bend_key = 'Bend'
    screen_key = 'Screen'
    marker_key = 'Marker'
    dump_key = 'DumpBunch'

    """PyORBIT keys for parameters we want to pass to the virtual accelerator."""
    quad_params = ['dB/dr']
    corrector_params = ['B']
    bend_params = []
    cavity_params = ['phase', 'amp']
    bpm_params = ['frequency', 'x_avg', 'y_avg', 'phi_avg', 'amp_avg', 'energy', 'beta', 'part_num']
    ws_params = ['x_histogram', 'y_histogram', 'x_avg', 'y_avg']
    screen_params = ['xy_histogram', 'x_axis', 'y_axis', 'x_avg', 'y_avg']
    marker_params = []
    dump_params = ['out_file']

    """Dictionary to keep track of different PyORBIT class types."""
    pyorbit_class_names = {Quad: quad_key,
                           RF_Cavity: cavity_key,
                           DCorrectorV: corrector_key,
                           DCorrectorH: corrector_key,
                           BPMclass: BPM_key,
                           WSclass: WS_key,
                           Bend: bend_key,
                           ScreenClass: screen_key,
                           MarkerLinacNode: marker_key,
                           DumpBunchClass: dump_key}

    """Dictionary to keep the above parameters with their designated classes."""
    param_ref_dict = {quad_key: quad_params,
                      cavity_key: cavity_params,
                      corrector_key: corrector_params,
                      bend_key: bend_params,
                      BPM_key: bpm_params,
                      WS_key: ws_params,
                      screen_key: screen_params,
                      marker_key: marker_params,
                      dump_key: dump_params}

    """Classes that can change the beam."""
    optic_classes = (quad_key, cavity_key, corrector_key, bend_key, dump_key)

    """Classes that measure the beam."""
    diagnostic_classes = (BPM_key, WS_key, screen_key, marker_key)

    """Type hint definitions"""
    node_classes = Union[Quad, BaseRF_Gap, MarkerLinacNode, Bend, BPMclass, WSclass]
    cavity_classes = RF_Cavity
    child_classes = Union[DCorrectorV, DCorrectorH, BPMclass, WSclass, MarkerLinacNode, DumpBunchClass]

    """type hint for all classes"""
    pyorbit_classes = Union[node_classes, child_classes, cavity_classes]
=======
>>>>>>> dd6ab05f


class PyorbitElement:
    """PyorbitElement is a generic class all the others inherit. This should not be used directly by the controller but
    inherited by the classes that are used by the controller.

        Parameters
        ----------
        element : pyorbit_classes
            Instance of a PyORBIT element (node, cavity, etc.) to be used in the controller.
    """

    def __init__(self, element: Union[BaseLinacNode, RF_Cavity], node_type: str = None):
        name = element.getName()

        if node_type is not None:
            element_type = node_type
        else:
            element_type = element.getType()

        self.element = element
        self.name = name
        self.element_type = element_type

    def get_name(self) -> str:
        """Return the name of the element in PyORBIT.

        Returns
        ----------
        out : string
            Name of the element.
        """

        return self.name

    def get_type(self) -> str:
        """Return the key associated with the type of the element in PyORBIT.

        Returns
        ----------
        out : string
            Key of the element's type.
        """

        return self.element_type

    def get_parameter_dict(self) -> Dict[str, Any]:
        """Returns the dictionary of parameters of the element from PyORBIT.

        Returns
        ----------
        out : dictionary
            The element's parameter dictionary
        """

        return self.element.getParamsDict()

    def set_parameter_dict(self, new_params: Dict[str, Any]) -> None:
        """Changes the parameters of the element. Needs a dictionary that matches the keys in the PyORBIT ParamsDict for
         the element connected with the new values. If any keys are not within that elements list of keys, that
         parameter will be ignored.

        Parameters
        ----------
        new_params : dictionary
            Dictionary containing PyORBIT keys for the element's parameters connected to their new values.
        """

        pyorbit_params = self.element.keys()
        new_params_fixed = {key: new_params[key] for key in pyorbit_params}
        self.element.setParamsDict(new_params_fixed)

        bad_params = set(new_params.keys()) - set(pyorbit_params)
        if bad_params:
            print(f'The following parameters are not in the "{self.element_type}" element: {", ".join(bad_params)}.')

    def get_parameter(self, param_key: str):
        """Returns the value of the parameter for the element for the given parameter key.

        Returns
        ----------
        out : any
            The value of the given parameter.
        """

        pyorbit_params = self.element.keys()
        if param_key in pyorbit_params:
            param = self.element.getParam(param_key)
            return param
        else:
            print(f'The key "{param_key}" is not in the "{self.element_type}" element.')

    def set_parameter(self, param_key: str, new_param) -> None:
        """Changes the value for the given parameter key with the given new value for the element.

        Parameters
        ----------
        param_key : string
            Key for the parameter in the element that will be changed.
        new_param : any
            The new value for the parameter.
        """

        pyorbit_params = self.element.keys()
        if param_key in pyorbit_params:
            self.element.setParam(param_key, new_param)
        else:
            print(f'The key "{param_key}" is not in the "{self.element_type}" element.')


class PyorbitNode(PyorbitElement):
    """Class for handling PyORBIT nodes that are direct children of the lattice. Inherits from PyorbitElement.

        Parameters
        ----------
        node : BaseLinacNode
            Instance of a PyORBIT node (Quadrupole, etc.) to be used in the controller.
    """

    def __init__(self, node: BaseLinacNode):
        super().__init__(node)
        self.node = node

    def get_element(self) -> BaseLinacNode:
        """Returns the node.

        Returns
        ----------
        out : BaseLinacNode
            The instance of the node given when initialized.
        """

        return self.node

    def get_position(self) -> float:
        """Returns the position of the node in meters.

        Returns
        ----------
        out : float
            The position of the node from the start of its sequence in meters.
        """

        position = self.node.getPosition()
        return position

    def get_tracking_node(self) -> BaseLinacNode:
        """Returns the node on the lattice this node is located at. This is for other classes and just returns the
        original node here.

        Returns
        ----------
        out : BaseLinacNode
            The instance of the node given when initialized.
        """

        return self.node


class PyorbitCavity(PyorbitElement):
    """Class for PyORBIT accelerating cavities. Inherits from PyorbitElement.

        Parameters
        ----------
        cavity : RF_Cavity
            Instance of a PyORBIT cavity to be used in the controller.
    """

    def __init__(self, cavity: RF_Cavity, cavity_key: str):
        super().__init__(cavity, cavity_key)
        self.cavity = cavity

    def get_element(self) -> RF_Cavity:
        """Returns the cavity.

        Returns
        ----------
        out : RF_Cavity
            The instance of the cavity given when initialized.
        """

        return self.cavity

    def get_first_node(self) -> BaseRF_Gap:
        """Returns the first RF gap node of the cavity.

        Returns
        ----------
        out : BaseRF_Gap
            The instance of the first RF gap node associated with the cavity given when initialized.
        """

        first_node = self.cavity.getRF_GapNodes()[0]
        return first_node

    def get_tracking_node(self) -> BaseRF_Gap:
        """Returns the node directly on the lattice that begins the cavity. This uses get_first_node to do so.

        Returns
        ----------
        out : BaseRF_Gap
            The instance of the RF gap node at the entrance of the cavity given when initialized.
        """

        first_node = self.get_first_node()
        return first_node

    def get_position(self) -> float:
        """Returns the position of the entrance of the cavity in meters.

        Returns
        ----------
        out : float
            The position of the first RF gap node associated with the cavity relative to its sequence in meters.
        """

        position = self.get_first_node().getPosition()
        return position


class PyorbitChild(PyorbitElement):
    """Class for PyORBIT child nodes that are children of other nodes and not the lattice.

        Parameters
        ----------
        child : BaseLinacNode
            Instance of a PyORBIT child to be used in the controller.
        ancestor_node : BaseLinacNode
            Instance of the PyORBIT node that is a direct child of the lattice and through which the child node can be
            found.
    """

    def __init__(self, child: BaseLinacNode, ancestor_node: BaseLinacNode):
        super().__init__(child)
        self.child = child
        self.ancestor_node = ancestor_node

    def get_element(self) -> BaseLinacNode:
        """Returns the child node.

        Returns
        ----------
        out : BaseLinacNode
            The instance of the child node given when initialized.
        """

        return self.child

    def get_ancestor_node(self) -> BaseLinacNode:
        """Returns the ancestor node.

        Returns
        ----------
        out : BaseLinacNode
            The instance of the node on the lattice through which the child node is reached.
        """

        return self.ancestor_node

    def get_tracking_node(self) -> BaseLinacNode:
        """Returns the node on the lattice that the child is under. In this case, the ancestor node.

        Returns
        ----------
        out : BaseLinacNode
            The instance of the node on the lattice through which the child node is reached.
        """

        return self.ancestor_node

    def get_position(self) -> float:
        """Returns the position of the child node in meters.

        Returns
        ----------
        out : float
            The position of the ancestor node relative to its sequence in meters.
        """

        position = self.ancestor_node.getPosition()
        return position<|MERGE_RESOLUTION|>--- conflicted
+++ resolved
@@ -3,77 +3,6 @@
 from orbit.py_linac.lattice.LinacAccNodes import BaseLinacNode
 from orbit.py_linac.lattice.LinacRfGapNodes import BaseRF_Gap
 from orbit.py_linac.lattice.LinacAccLatticeLib import RF_Cavity
-<<<<<<< HEAD
-from .pyorbit_child_nodes import BPMclass, WSclass, ScreenClass, DumpBunchClass
-
-"""A collection of PyORBIT classes (useful for hinting) and PyORBIT keys we are using."""
-
-
-class PyorbitElementTypes:
-    """This is a container of keys and PyORBIT node types to assist with manipulating PYORBIT in
-    pyorbit_controller.py"""
-
-    """Keys to designate different PyORBIT node types."""
-    cavity_key = 'RF_Cavity'
-    quad_key = 'Quadrupole'
-    corrector_key = 'Corrector'
-    BPM_key = 'BPM'
-    pBPM_key = 'Physics_BPM'
-    WS_key = 'Wire_Scanner'
-    bend_key = 'Bend'
-    screen_key = 'Screen'
-    marker_key = 'Marker'
-    dump_key = 'DumpBunch'
-
-    """PyORBIT keys for parameters we want to pass to the virtual accelerator."""
-    quad_params = ['dB/dr']
-    corrector_params = ['B']
-    bend_params = []
-    cavity_params = ['phase', 'amp']
-    bpm_params = ['frequency', 'x_avg', 'y_avg', 'phi_avg', 'amp_avg', 'energy', 'beta', 'part_num']
-    ws_params = ['x_histogram', 'y_histogram', 'x_avg', 'y_avg']
-    screen_params = ['xy_histogram', 'x_axis', 'y_axis', 'x_avg', 'y_avg']
-    marker_params = []
-    dump_params = ['out_file']
-
-    """Dictionary to keep track of different PyORBIT class types."""
-    pyorbit_class_names = {Quad: quad_key,
-                           RF_Cavity: cavity_key,
-                           DCorrectorV: corrector_key,
-                           DCorrectorH: corrector_key,
-                           BPMclass: BPM_key,
-                           WSclass: WS_key,
-                           Bend: bend_key,
-                           ScreenClass: screen_key,
-                           MarkerLinacNode: marker_key,
-                           DumpBunchClass: dump_key}
-
-    """Dictionary to keep the above parameters with their designated classes."""
-    param_ref_dict = {quad_key: quad_params,
-                      cavity_key: cavity_params,
-                      corrector_key: corrector_params,
-                      bend_key: bend_params,
-                      BPM_key: bpm_params,
-                      WS_key: ws_params,
-                      screen_key: screen_params,
-                      marker_key: marker_params,
-                      dump_key: dump_params}
-
-    """Classes that can change the beam."""
-    optic_classes = (quad_key, cavity_key, corrector_key, bend_key, dump_key)
-
-    """Classes that measure the beam."""
-    diagnostic_classes = (BPM_key, WS_key, screen_key, marker_key)
-
-    """Type hint definitions"""
-    node_classes = Union[Quad, BaseRF_Gap, MarkerLinacNode, Bend, BPMclass, WSclass]
-    cavity_classes = RF_Cavity
-    child_classes = Union[DCorrectorV, DCorrectorH, BPMclass, WSclass, MarkerLinacNode, DumpBunchClass]
-
-    """type hint for all classes"""
-    pyorbit_classes = Union[node_classes, child_classes, cavity_classes]
-=======
->>>>>>> dd6ab05f
 
 
 class PyorbitElement:
