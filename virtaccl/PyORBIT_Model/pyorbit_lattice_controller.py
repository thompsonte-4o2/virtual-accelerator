import time
from datetime import datetime
from typing import Union, List, Dict, Any
from pathlib import Path
import json

from orbit.py_linac.lattice import BaseLinacNode
from orbit.py_linac.lattice.LinacAccLatticeLib import LinacAccLattice
from orbit.core.bunch import Bunch

from .pyorbit_element_controllers import PyorbitNode, PyorbitChild, PyorbitCavity
<<<<<<< HEAD
from .pyorbit_child_nodes import BPMclass, WSclass, BunchCopyClass, RF_Gap_Aperture, ScreenClass, DumpBunchClass
=======
from .pyorbit_child_nodes import BunchCopyClass
>>>>>>> dd6ab05f

from virtaccl.model import Model


class OrbitModel(Model):
    """
    This is a controller that automates using the PyORBIT model for the virtual accelerator. If a PyORBIT lattice is
    given, that lattice is initialized as part of the model's initialization.

        Parameters
        ----------
        input_lattice : LinacAccLattice, optional
            PyORBIT linac lattice the model uses for tracking.
        input_bunch : Bunch, optional
            PyORBIT bunch that the model will track from the entrance of the input_lattice.
        debug : bool, optional, default = False
            Setting to True has the model print additional information when used
            (when the lattice is updated, the bunch is tracked, etc.).
    """

    # This creates a hint for the element dictionary for easier development.
    _element_ref_hint = Union[PyorbitNode, PyorbitCavity, PyorbitChild]
    _element_dict_hint = Dict[str, _element_ref_hint]

    def __init__(self, input_lattice: LinacAccLattice = None, input_bunch: Bunch = None, debug: bool = False,
                 save_bunch: str = None):
        super().__init__()
        self.debug = debug
        self.save_bunch = save_bunch

        # Flags to keep track of lattice and bunch initialization.
        self.lattice_flag = False
        self.bunch_flag = False

        # A dictionary used in tracking to keep track of parameters useful to the model.
        self.model_params = {}

        # Set up variable to track where the most upstream change is located.
        self.current_changes = set()
        # Store initial settings
        self.initial_optics = {}

        # Keys to designate different PyORBIT node types.
        quad_key = 'linacQuad'
        correctorH_key = 'dch'
        correctorV_key = 'dcv'
        bend_key = 'bend linac'
        self.cavity_key = 'RF_Cavity'
        self.marker_key = 'markerLinacNode'

        # PyORBIT keys for parameters we want to pass to the virtual accelerator.
        quad_params = ['dB/dr']
        corrector_params = ['B']
        bend_params = []
        cavity_params = ['phase', 'amp']
        marker_params = []

        # Dictionary to keep the above parameters with their designated classes.
        self.param_ref_dict = {quad_key: quad_params,
                               self.cavity_key: cavity_params,
                               correctorH_key: corrector_params,
                               correctorV_key: corrector_params,
                               bend_key: bend_params,
                               self.marker_key: marker_params}

        # Set of PyORBIT node types the model will keep track of.
        self.modeled_elements = {self.cavity_key, quad_key, correctorH_key, correctorV_key, bend_key}

        # Classes that can change the beam.
        self.optic_classes = {self.cavity_key, quad_key, correctorH_key, correctorV_key, bend_key}

        # Classes that measure the beam.
        self.diagnostic_classes = set()

        # Setup for when a lattice is initialized.
        self.accLattice = None
        # Dictionary containing all elements the model is maintaining.
        self.pyorbit_dictionary: OrbitModel._element_dict_hint = {}
        # Dictionary of bunches that allow for tracking starting at changed optics.
        self.bunch_dict = {'initial_bunch': Bunch()}

        if input_lattice is not None:
            self.initialize_lattice(input_lattice)

        if input_bunch is not None:
            self.set_initial_bunch(input_bunch)

    def initialize_lattice(self, input_lattice: LinacAccLattice):
        """
        Designate the lattice used by the model. All nodes specified node types are registered with the model. If an
        initial bunch has already been designated, the bunch is then tracked. If a previous lattice was

            Parameters
            ----------
            input_lattice : LinacAccLattice
                PyORBIT linac lattice the model uses for tracking.
        """

        self.accLattice = input_lattice
        # Here we find the node types in PyORBIT we need to worry about and start a set to make sure each element we do
        # care about has a unique name.
        included_nodes = self.modeled_elements
        unique_elements = set()

        # Set up a dictionary to reference different objects within the lattice by their name. Not all elements are
        # readily available in LinacAccLattice, so this lets us easily reference them.
        element_dict = {}

        # This function is for digging into child nodes in PyORBIT to find nodes we need to reference. This is mainly
        # for correctors and some BPMs. If a BPM or wire scanner markerLinacNode is found, the appropriate child node is
        # attached. Waring: This uses recursion to also look at child nodes of child nodes.
        def add_child_nodes(ancestor_node, children_nodes, element_dictionary):
            for child in children_nodes:
                child_type = child.getType()
                if child_type in included_nodes:
                    child_name = child.getName()
                    if child_name not in unique_elements:
                        unique_elements.add(child_name)
                        element_dictionary[child_name] = PyorbitChild(child, ancestor_node)
                grandchildren = child.getAllChildren()
                if len(grandchildren) > 0:
                    add_child_nodes(ancestor_node, grandchildren, element_dictionary)

        # Goes through the list of nodes in the LinacAccLattice and adds them to the dictionary. If a BPM or wire
        # scanner markerLinacNode is found, the appropriate child node is attached. If the node has any child nodes, the
        # add_child_nodes function is called.
        list_of_nodes = self.accLattice.getNodes()
        for node in list_of_nodes:
            node_type = node.getType()
            if node_type in included_nodes:
                element_name = node.getName()
                if element_name not in unique_elements:
                    unique_elements.add(element_name)
                    element_dict[element_name] = PyorbitNode(node)
            children = node.getAllChildren()
            if len(children) > 0:
                add_child_nodes(node, children, element_dict)

        # Goes through the list of accelerating cavities in the LinacAccLattice and adds them to the dictionary.
        list_of_cavities = self.accLattice.getRF_Cavities()
        for cavity in list_of_cavities:
            element_name = cavity.getName()
            unique_elements.add(element_name)
            element_dict[element_name] = PyorbitCavity(cavity, self.cavity_key)

        self.pyorbit_dictionary = element_dict

        # Sets up a dictionary of bunches at each optics element. This dictionary is referenced whenever an optic
        # changes so that the bunch can be re-tracked from that optic instead of the beginning. It also attaches to each
        # optic the BunchCopyClass as a child node which saves the bunch within the dictionary.
        for element_name, element_ref in self.pyorbit_dictionary.items():
<<<<<<< HEAD
            location_node = element_ref.get_tracking_node()
            if element_name not in self.bunch_dict and element_ref.is_optic():
                self.bunch_dict[element_name] = Bunch()
                location_node.addChildNode(BunchCopyClass(element_name + ':copyBunch', element_name, self.bunch_dict),
                                           location_node.ENTRANCE)

        # A dictionary used in tracking to keep track of parameters useful to the model.
        self.model_params = {}
        self.bunch_flag = False

        if input_bunch is not None:
            self.set_initial_bunch(input_bunch)
=======
            if element_name not in self.bunch_dict and element_ref.get_type() in self.optic_classes:
                location_node = element_ref.get_tracking_node()
                self.bunch_dict[element_name] = Bunch()
                location_node.addChildNode(BunchCopyClass(element_name + ':copyBunch', element_name, self.bunch_dict),
                                           location_node.ENTRANCE)
>>>>>>> dd6ab05f

        # Set up variable to track where the most upstream change is located.
        self.current_changes.clear()
        # Store initial settings
        self.initial_optics = self.get_settings()
        self.lattice_flag = True

        if self.bunch_flag:
            self.accLattice.trackDesignBunch(self.bunch_dict['initial_bunch'])
            self.force_track()

    def set_initial_bunch(self, initial_bunch: Bunch, beam_current: float = 40e-3):
        """Designate an input PyORBIT bunch for the lattice. If a lattice has already been initialized, this bunch is
        then tracked through the lattice from the beginning.

        Parameters
        ----------
        initial_bunch : Bunch
            PyORBIT bunch that the model will track from the entrance of the input_lattice.
        beam_current : float, optional
            The beam current in Amps.
        """

        initial_bunch.getSyncParticle().time(0.0)
        initial_bunch.copyBunchTo(self.bunch_dict['initial_bunch'])
        self.set_beam_current(beam_current)
        self.model_params['initial_particle_number'] = initial_bunch.getSizeGlobal()
        self.bunch_flag = True

        if self.lattice_flag:
            self.accLattice.trackDesignBunch(initial_bunch)
            self.force_track()

    def set_beam_current(self, beam_current: float):
        """Set the beam current for the initial bunch.

        Parameters
        ----------
        beam_current : float, optional
            The beam current in Amps.
        """

        self.model_params['beam_current'] = beam_current

    def get_element_list(self) -> list[str]:
        """Returns a list of all element key names currently maintained in the model.

        Results
        ----------
        out : list[string]
            List of all element names currently in the model.
        """

        key_list = []
        for element_key in self.pyorbit_dictionary.keys():
            key_list.append(element_key)
        return key_list

    def get_element_dictionary(self) -> _element_dict_hint:
        """Returns a dictionary of the PyORBIT model elements.

        Results
        ----------
        out : dictionary
            Dictionary with the element name as the key and the element model class (PyorbitNode, PyorbitChild, or
            PyorbitCavity) as the value.
        """

        return self.pyorbit_dictionary

    def get_element_controller(self, element_name: str) -> _element_ref_hint:
        """Returns the controller for the given PyORBIT model.

        Results
        ----------
        out : PyorbitElement
            The controller for the named PyORBIT element.
        """

        return self.pyorbit_dictionary[element_name]

    def get_parameter(self, element_name: str, parameter_key: str):
        """Returns a parameter value for an element in the model.

        Parameters
        ----------
        element_name : string
            The name of the element whose parameter you want.
        parameter_key : string
            The key for the parameter you want.

        Returns
        ----------
        out : parameter
            The value of the parameter in the element's dictionary.
        """

        pyorbit_dict = self.pyorbit_dictionary
        if element_name not in pyorbit_dict.keys():
            print(f'The element "{element_name}" is not in the model.')
        elif parameter_key not in pyorbit_dict[element_name].get_parameter_dict().keys():
            print(f'Parameter key "{parameter_key}" not found in PyORBIT element "{element_name}".')
        else:
            return pyorbit_dict[element_name].get_parameter(parameter_key)

    def get_element_parameters(self, element_name: str) -> Dict[str, Any]:
        """Returns a parameter dictionary for an element in the model.

        Parameters
        ----------
        element_name : string
            The name of the element whose parameter dictionary you want.

        Returns
        ----------
        out : dictionary
            The parameter dictionary for the element.
        """

        pyorbit_dict = self.pyorbit_dictionary
        if element_name not in pyorbit_dict.keys():
            print(f'The element "{element_name}" is not in the model.')
        else:
            element_type = pyorbit_dict[element_name].get_type()
            model_keys = self.param_ref_dict[element_type]
            pyorbit_params = pyorbit_dict[element_name].get_parameter_dict()
            element_dict = {key: pyorbit_params[key] for key in model_keys}
            return element_dict

    def get_model_parameters(self, element_names: list[str] = None) -> Dict[str, Dict[str, Any]]:
        """Returns a parameter dictionary for multiple elements in the model.

        Parameters
        ----------
        element_names : list[string], optional
            List of the names of the elements whose parameter dictionaries you want. If nothing is provided, the
            dictionary includes all elements in the model.

        Returns
        ----------
        out : dictionary
            A dictionary of element names as keys connected to that element's parameter dictionary.
        """

        pyorbit_dict = self.pyorbit_dictionary
        return_dict = {}
        bad_names = []
        good_names = []

        if element_names is None:
            for element_name, element_ref in pyorbit_dict.items():
                good_names.append(element_name)
        else:
            for element_name in element_names:
                if element_name not in pyorbit_dict.keys():
                    bad_names.append(element_name)
                else:
                    good_names.append(element_name)
            if bad_names:
                print(f'These elements are not in the model: {", ".join(bad_names)}.')

        for element_name in good_names:
            element_dict = self.get_element_parameters(element_name)
            return_dict[element_name] = element_dict
        return return_dict

<<<<<<< HEAD
    def add_child_node(self, parent_name: str, child_node: Union[BPMclass, WSclass, ScreenClass, DumpBunchClass]):
=======
    def add_child_node(self, parent_name: str, child_node: BaseLinacNode):
>>>>>>> dd6ab05f
        """Adds a child node to a node in the lattice and a reference in the element dictionary. If the name of the
        child is taken by another node that is not a marker, the child will not be added.

        Parameters
        ----------
        parent_name: basestring
            Name of the parent node that the child will be attached to. Can be the name of a child node itself.
        child_node: PyORBIT class
            Instance of a class that will become the child. Needs to contain a "trackActions" function that defines how
            the bunch is tracked through the child and a "getName" function that returns a string of the node's name.
        """

        child_name = child_node.getName()
        if child_name in self.get_element_list():
            if self.get_element_controller(child_name).get_type() != self.marker_key:
                print(f'Warning: "{child_name}" has the same name as another element, which is not a marker node. '
                      f'{child_name} was not added to the model.')
                return

        parent = self.get_element_controller(parent_name)
        if isinstance(parent, PyorbitChild):
            ancestor = parent.get_ancestor_node()
        else:
            ancestor = parent.get_element()
        ancestor.addChildNode(child_node, ancestor.ENTRANCE)
        self.get_element_dictionary()[child_name] = PyorbitChild(child_node, ancestor)

        if child_node.getType() not in self.modeled_elements:
            print(f'Warning: The node type "{child_node.getType()}" is not in the current list of node types managed by'
                  f' the model. Define this node type for the model using the "define_custom_node" function.')

    def define_custom_node(self, node_type: str, parameter_list: List[str] = None,
                           optic: bool = False, diagnostic: bool = False):
        """Defines custom nodes for the model. This tells the model how to handle new nodes not built into PyORBIT.

        Parameters
        ----------
        node_type: basestring
            String identifying the new type of node. This needs to be unique to all node types. If it is already taken
            by either default PyORBIT nodes or another custom node, the new node type will NOT be added to the model.
        parameter_list: list[string], optional
            List of parameter keys in the node the model will reference. Include keys desired for the update_optics and
            get_measurements functions. The default is an empty list telling the model not to reference any parameters.
        optic: bool, optional
            Boolean designating if the new node type changes the tracking optics. The default is False.
        diagnostic: bool, optional
            Boolean designating if the new node type measures the beam. The default is False.
        """

        if node_type in self.modeled_elements:
            print(f'Error: Node type "{node_type}" is already in use. Node type cannot be added to the model.')
            return
        self.modeled_elements.add(node_type)
        if parameter_list is None:
            parameter_list = []
        self.param_ref_dict[node_type] = parameter_list

        if optic:
            self.optic_classes.add(node_type)
        if diagnostic:
            self.diagnostic_classes.add(node_type)

        if self.lattice_flag:
            print(f'Warning: Lattice already initialized. Reinitialize the lattice to make sure all current '
                  f'"{node_type}" nodes are registered with the model.')

    def get_settings(self, setting_names: list[str] = None) -> Dict[str, Dict[str, Any]]:
        """Returns a parameter dictionary for the setting elements in the model.

        Parameters
        ----------
        setting_names : list[string], optional
            List of the names of the optics elements whose parameter dictionaries you want. If nothing is provided, the
            dictionary includes all optics elements in the model.

        Returns
        ----------
        out : dictionary
            A dictionary of element names as keys connected to that element's parameter dictionary.
        """

        pyorbit_dict = self.pyorbit_dictionary
        return_dict = {}
        bad_names = []
        good_names = []

        if setting_names is None:
            for element_name, element_ref in pyorbit_dict.items():
                if element_ref.get_type() in self.optic_classes:
                    good_names.append(element_name)
        else:
            for element_name in setting_names:
                if element_name not in pyorbit_dict.keys():
                    bad_names.append(element_name)
                elif pyorbit_dict[element_name].get_type() not in self.optic_classes:
                    bad_names.append(element_name)
                else:
                    good_names.append(element_name)
            if bad_names:
                print(f'These elements are not in the model or are not optics: {", ".join(bad_names)}.')

        for element_name in good_names:
            element_dict = self.get_element_parameters(element_name)
            return_dict[element_name] = element_dict
        return return_dict

    def get_measurements(self, measurement_names: list[str] = None) -> Dict[str, Dict[str, Any]]:
        """Returns a parameter dictionary for the measurement elements in the model.

        Parameters
        ----------
        measurement_names : list[string], optional
            List of the names of the measurement elements whose parameter dictionaries you want. If nothing is provided,
            the dictionary includes all measurement elements in the model.

        Returns
        ----------
        out : dictionary
            A dictionary of element names as keys connected to that element's parameter dictionary.
        """

        pyorbit_dict = self.pyorbit_dictionary
        return_dict = {}
        bad_names = []
        good_names = []

        if measurement_names is None:
            for element_name, element_ref in pyorbit_dict.items():
                if element_ref.get_type() in self.diagnostic_classes:
                    good_names.append(element_name)
        else:
            for element_name in measurement_names:
                if element_name not in pyorbit_dict.keys():
                    bad_names.append(element_name)
                elif pyorbit_dict[element_name].get_type() not in self.diagnostic_classes:
                    bad_names.append(element_name)
                else:
                    good_names.append(element_name)
            if bad_names:
                print(f'These elements are not in the model or are not diagnostics: {", ".join(bad_names)}.')

        for element_name in good_names:
            element_dict = self.get_element_parameters(element_name)
            return_dict[element_name] = element_dict
        return return_dict

    def track(self) -> None:
        """Tracks the bunch through the lattice. Tracks from the most upstream change to the end."""

        if not self.lattice_flag:
            print('Error: Initialize a lattice in order to start tracking.')
        elif not self.bunch_flag:
            print('Error: Create an initial bunch in order to start tracking.')

        elif not self.current_changes:
            # print("No changes to track through.")
            pass

        else:
            track_start_time = time.time()

            # I wanted to freeze the lattice to make sure no modifications could be made to it while it is tracking.
            # Still trying to figure out the best way to do so.
            # frozen_lattice = copy.deepcopy(self.accLattice)
            frozen_lattice = self.accLattice
            frozen_changes = self.current_changes
            tracked_bunch = Bunch()

            # Determine the furthest upstream node where an optic has been changed.
            if 'initial_bunch' in frozen_changes:
                upstream_index = -1
                upstream_name = None

            else:
                upstream_index = float('inf')
                upstream_name = None
                for element_name in frozen_changes:
                    location_node = self.pyorbit_dictionary[element_name].get_tracking_node()
                    ind_check = frozen_lattice.getNodeIndex(location_node)
                    if ind_check < upstream_index:
                        upstream_index = ind_check
                        upstream_name = element_name

                if upstream_name not in self.bunch_dict:
                    upstream_index = -1
                    upstream_name = None

            if upstream_name is None:
                # If no bunch is found for that node, track from the beginning.
                self.bunch_dict['initial_bunch'].copyBunchTo(tracked_bunch)
                if self.debug:
                    print("Tracking bunch from start...")
            else:
                # Use the bunch in the dictionary associated with the node that tracking will start with.
                self.bunch_dict[upstream_name].copyBunchTo(tracked_bunch)
                if self.debug:
                    print("Tracking bunch from " + upstream_name + "...")

            # Track bunch
            frozen_lattice.trackBunch(tracked_bunch, paramsDict=self.model_params, index_start=upstream_index)
            track_time_taken = time.time() - track_start_time
            if self.debug:
                print(f"Bunch tracked. Tracking time was {round(track_time_taken, 3)} seconds")
            if self.save_bunch:
                tracked_bunch.dumpBunch(self.save_bunch)
                print(f'Final bunch saved as "{self.save_bunch}"')

            # Clear the set of changes
            self.current_changes = set()

    def force_track(self) -> None:
        """Tracks the bunch through the lattice. Tracks from the beginning to the end."""

        # Clear the set of changes to force tracking from the beginning of the lattice.
        self.current_changes.add('initial_bunch')
        self.track()

    def update_optics(self, changed_optics: Dict[str, Dict[str, Any]]) -> None:
        """Updates the optics in the lattice.

        Parameters
        ----------
        changed_optics : dictionary
            Dictionary using the element names as keys. Each key is connected to a parameter dictionary containing the
            new parameter values.
        """

        pyorbit_dict = self.pyorbit_dictionary
        for element_name, param_dict in changed_optics.items():
            if element_name not in pyorbit_dict.keys():
                print(f'PyORBIT element "{element_name}" not found.')
            elif pyorbit_dict[element_name].get_type() in self.optic_classes:
                element_ref = pyorbit_dict[element_name]
                element_type = pyorbit_dict[element_name].get_type()
                for param, new_value in param_dict.items():
                    if param not in self.param_ref_dict[element_type]:
                        print(f'Parameter key "{param}" not found in PyORBIT element "{element_name}".')
                    else:
                        current_value = element_ref.get_parameter(param)
                        if isinstance(new_value, str):
                            element_ref.set_parameter(param, new_value)
                        # Resolution at which point the parameter will be changed.
                        elif abs(new_value - current_value) > 1e-12:
                            element_ref.set_parameter(param, new_value)
                            self.current_changes.add(element_name)
                            if self.debug:
                                print(f'Value of "{param}" in "{element_name}" changed from {current_value} to '
                                      f'{new_value}.')

    def reset_optics(self) -> None:
        """Returns optics to their original values when the model was initiated."""

        self.update_optics(self.initial_optics)

    def save_optics(self, filename: Path = None) -> None:
        """Saves the optics as a dictionary in a json file.

        Parameters
        ----------
        filename : Path, optional
            Location and name for the optics file. If none is provided, the file saved using the time stamp.
        """

        if filename is None:
            current_time = datetime.now()
            timestamp = current_time.strftime("%Y-%m-%d-%H-%M-%S")
            filename = Path(f"optics_{timestamp}.json")
        saved_optics = self.get_settings()
        with open(filename, "w") as json_file:
            json.dump(saved_optics, json_file, indent=4)

    def load_optics(self, filename: Path) -> None:
        """Load an optics and update the lattice.

        Parameters
        ----------
        filename : Path
            Location and name for the optics file. The file needs to be a json file containing a dictionary.
        """

        with open(filename, "r") as json_file:
            input_optics = json.load(json_file)
            self.update_optics(input_optics)

    def save_diagnostics(self, filename: Path = None) -> None:
        """Save the measurements dictionary to a json file.

        Parameters
        ----------
        filename : Path
            Location and name for the measurements file. If none is provided, the file saved using the time stamp.
        """

        # timestamp being default name
        if filename is None:
            current_time = datetime.now()
            timestamp = current_time.strftime("%Y-%m-%d-%H-%M-%S")
            filename = Path(f"PVs_{timestamp}.json")
        saved_diagnostics = self.get_measurements()
        with open(filename, "w") as json_file:
            json.dump(saved_diagnostics, json_file, indent=4)<|MERGE_RESOLUTION|>--- conflicted
+++ resolved
@@ -9,11 +9,7 @@
 from orbit.core.bunch import Bunch
 
 from .pyorbit_element_controllers import PyorbitNode, PyorbitChild, PyorbitCavity
-<<<<<<< HEAD
-from .pyorbit_child_nodes import BPMclass, WSclass, BunchCopyClass, RF_Gap_Aperture, ScreenClass, DumpBunchClass
-=======
 from .pyorbit_child_nodes import BunchCopyClass
->>>>>>> dd6ab05f
 
 from virtaccl.model import Model
 
@@ -165,26 +161,11 @@
         # changes so that the bunch can be re-tracked from that optic instead of the beginning. It also attaches to each
         # optic the BunchCopyClass as a child node which saves the bunch within the dictionary.
         for element_name, element_ref in self.pyorbit_dictionary.items():
-<<<<<<< HEAD
-            location_node = element_ref.get_tracking_node()
-            if element_name not in self.bunch_dict and element_ref.is_optic():
-                self.bunch_dict[element_name] = Bunch()
-                location_node.addChildNode(BunchCopyClass(element_name + ':copyBunch', element_name, self.bunch_dict),
-                                           location_node.ENTRANCE)
-
-        # A dictionary used in tracking to keep track of parameters useful to the model.
-        self.model_params = {}
-        self.bunch_flag = False
-
-        if input_bunch is not None:
-            self.set_initial_bunch(input_bunch)
-=======
             if element_name not in self.bunch_dict and element_ref.get_type() in self.optic_classes:
                 location_node = element_ref.get_tracking_node()
                 self.bunch_dict[element_name] = Bunch()
                 location_node.addChildNode(BunchCopyClass(element_name + ':copyBunch', element_name, self.bunch_dict),
                                            location_node.ENTRANCE)
->>>>>>> dd6ab05f
 
         # Set up variable to track where the most upstream change is located.
         self.current_changes.clear()
@@ -351,11 +332,7 @@
             return_dict[element_name] = element_dict
         return return_dict
 
-<<<<<<< HEAD
-    def add_child_node(self, parent_name: str, child_node: Union[BPMclass, WSclass, ScreenClass, DumpBunchClass]):
-=======
     def add_child_node(self, parent_name: str, child_node: BaseLinacNode):
->>>>>>> dd6ab05f
         """Adds a child node to a node in the lattice and a reference in the element dictionary. If the name of the
         child is taken by another node that is not a marker, the child will not be added.
 
